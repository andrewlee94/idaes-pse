##############################################################################
# Institute for the Design of Advanced Energy Systems Process Systems
# Engineering Framework (IDAES PSE Framework) Copyright (c) 2018-2019, by the
# software owners: The Regents of the University of California, through
# Lawrence Berkeley National Laboratory,  National Technology & Engineering
# Solutions of Sandia, LLC, Carnegie Mellon University, West Virginia
# University Research Corporation, et al. All rights reserved.
#
# Please see the files COPYRIGHT.txt and LICENSE.txt for full copyright and
# license information, respectively. Both files are also available online
# at the URL "https://github.com/IDAES/idaes-pse".
##############################################################################
"""
Example property package for the saponification of Ethyl Acetate with NaOH
Assumes dilute solutions with properties of H2O.
"""

# Import Pyomo libraries
from pyomo.environ import (Constraint,
                           exp,
                           Param,
                           Set,
                           Var)

# Import IDAES cores
from idaes.core import (declare_process_block_class,
                        MaterialFlowBasis,
                        ReactionParameterBlock,
                        ReactionBlockDataBase,
                        ReactionBlockBase)
from idaes.core.util.misc import add_object_reference
<<<<<<< HEAD
from idaes.core.util.constants import Constants as const
=======
import idaes.logger as idaeslog

>>>>>>> 731db065

# Some more inforation about this module
__author__ = "Andrew Lee"


# Set up logger
_log = idaeslog.getLogger(__name__)


@declare_process_block_class("SaponificationReactionParameterBlock")
class ReactionParameterData(ReactionParameterBlock):
    """
    Property Parameter Block Class

    Contains parameters and indexing sets associated with properties for
    superheated steam.

    """
    def build(self):
        '''
        Callable method for Block construction.
        '''
        super(ReactionParameterData, self).build()

        self.reaction_block_class = ReactionBlock

        # List of valid phases in property package
        self.phase_list = Set(initialize=['Liq'])

        # Component list - a list of component identifiers
        self.component_list = Set(initialize=['H2O', 'NaOH',
                                              'EthylAcetate',
                                              'SodiumAcetate',
                                              'Ethanol'])

        # Reaction Index
        self.rate_reaction_idx = Set(initialize=["R1"])

        # Reaction Stoichiometry
        self.rate_reaction_stoichiometry = {("R1", "Liq", "NaOH"): -1,
                                            ("R1", "Liq", "EthylAcetate"): -1,
                                            ("R1", "Liq", "SodiumAcetate"): 1,
                                            ("R1", "Liq", "Ethanol"): 1,
                                            ("R1", "Liq", "H2O"): 0}

        # Arrhenius Constant
        self.arrhenius = Param(default=3.132e6,
                               doc="Arrhenius constant")

        # Activation Energy
        self.energy_activation = Param(default=43000,
                                       doc="Activation energy [J/mol]")

        # Heat of Reaction
        dh_rxn_dict = {"R1": -49000}
        self.dh_rxn = Param(self.rate_reaction_idx,
                            initialize=dh_rxn_dict,
                            doc="Heat of reaction [J/mol]")

    @classmethod
    def define_metadata(cls, obj):
        obj.add_properties({
                'k_rxn': {'method': '_rate_constant', 'units': 'm^3/mol.s'},
                'reaction_rate': {'method': "_rxn_rate", 'units': 'mol/m^3.s'}
                })
        obj.add_default_units({'time': 's',
                               'length': 'm',
                               'mass': 'g',
                               'amount': 'mol',
                               'temperature': 'K',
                               'energy': 'J',
                               'holdup': 'mol'})


class _ReactionBlock(ReactionBlockBase):
    """
    This Class contains methods which should be applied to Reaction Blocks as a
    whole, rather than individual elements of indexed Reaction Blocks.
    """
    def initialize(blk, outlvl=0, **kwargs):
        '''
        Initialization routine for reaction package.

        Keyword Arguments:
            outlvl : sets output level of initialization routine

        Returns:
            None
        '''
        init_log = idaeslog.getInitLogger(blk.name, outlvl, tag="properties")
        init_log.info('Initialization Complete.')


@declare_process_block_class("ReactionBlock",
                             block_class=_ReactionBlock)
class ReactionBlockData(ReactionBlockDataBase):
    """
    An example reaction package for saponification of ethyl acetate
    """

    def build(self):
        """
        Callable method for Block construction
        """
        super(ReactionBlockData, self).build()

        # Create references to state vars
        # Concentration
        add_object_reference(self,
                             "conc_mol_comp_ref",
                             self.state_ref.conc_mol_comp)

        # Temperature
        add_object_reference(self,
                             "temperature_ref",
                             self.state_ref.temperature)

        # Heat of reaction - no _ref as this is the actual property
        add_object_reference(
                self,
                "dh_rxn",
                self.config.parameters.dh_rxn)

    # Rate constant method
    def _rate_constant(self):
        self.k_rxn = Var(initialize=1,
                         doc="Rate constant [m^3/mol.s]")

        try:
            self.arrhenius_eqn = Constraint(
                    expr=self.k_rxn == self._params.arrhenius *
                    exp(-self._params.energy_activation /
                        (const.gas_constant*self.temperature_ref)))
        except AttributeError:
            # If constraint fails, clean up so that DAE can try again later
            self.del_component(self.k_rxn)
            self.del_component(self.arrhenius_eqn)
            raise

    # Rate of reaction method
    def _rxn_rate(self):
        self.reaction_rate = Var(self._params.rate_reaction_idx,
                                 initialize=0,
                                 doc="Rate of reaction [mol/m^3.s]")

        try:
            def rate_rule(b, r):
                return b.reaction_rate[r] == (
                            b.k_rxn*b.conc_mol_comp_ref["EthylAcetate"] *
                            b.conc_mol_comp_ref["NaOH"])
            self.rate_expression = Constraint(self._params.rate_reaction_idx,
                                              rule=rate_rule)
        except AttributeError:
            # If constraint fails, clean up so that DAE can try again later
            self.del_component(self.reaction_rate)
            self.del_component(self.rate_expression)
            raise

    def get_reaction_rate_basis(b):
        return MaterialFlowBasis.molar

    def model_check(blk):
        pass<|MERGE_RESOLUTION|>--- conflicted
+++ resolved
@@ -29,12 +29,9 @@
                         ReactionBlockDataBase,
                         ReactionBlockBase)
 from idaes.core.util.misc import add_object_reference
-<<<<<<< HEAD
 from idaes.core.util.constants import Constants as const
-=======
 import idaes.logger as idaeslog
 
->>>>>>> 731db065
 
 # Some more inforation about this module
 __author__ = "Andrew Lee"
