--- conflicted
+++ resolved
@@ -112,11 +112,7 @@
 
     # Build
     # TODO: Should we call this train_surrogate instead?
-<<<<<<< HEAD
-    def build_model(self):
-=======
     def train_surrogate(self):
->>>>>>> b79734a5
         """
         The ``train_surrogate`` method trains a surrogate model to an input dataset.
         It calls the core method which is called during surrogate generation: ``train_surrogate`` sets up the surrogate problem,
@@ -131,11 +127,7 @@
         pass
 
     # TODO: Should we call this update_surrogate or retrain_surrogate instead?
-<<<<<<< HEAD
-    def update_model(self):
-=======
     def update_surrogate(self):
->>>>>>> b79734a5
         """
         The ``update_surrogate`` trains a new surrogate model based on the updated configuration/set-up defined by
         calling ``modify_config``
@@ -311,15 +303,9 @@
             raise Exception('File could not be loaded.')
 
 
-<<<<<<< HEAD
-class SurrogateModelObject():
-    """
-    Base class for standard IDAES Surrogate Model object
-=======
 class SurrogateObject():
     """
     Base class for standard IDAES Surrogate Object
->>>>>>> b79734a5
     """
 
     def __init__(
@@ -378,10 +364,6 @@
 
         Returns:
             dict mapping surrogate variable labels to created Var components.
-<<<<<<< HEAD
-            
-=======
->>>>>>> b79734a5
         """
         var_map = {}
 
