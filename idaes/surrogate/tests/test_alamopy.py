#################################################################################
# The Institute for the Design of Advanced Energy Systems Integrated Platform
# Framework (IDAES IP) was produced under the DOE Institute for the
# Design of Advanced Energy Systems (IDAES), and is copyright (c) 2018-2021
# by the software owners: The Regents of the University of California, through
# Lawrence Berkeley National Laboratory,  National Technology & Engineering
# Solutions of Sandia, LLC, Carnegie Mellon University, West Virginia University
# Research Corporation, et al.  All rights reserved.
#
# Please see the files COPYRIGHT.md and LICENSE.md for full copyright and
# license information.
#################################################################################
"""
Tests for Alampy SurrogateModelTrainer
"""
import pytest
import numpy as np
import pandas as pd
import io
import os
from math import sin, cos, log, exp
from pathlib import Path
from io import StringIO

from pyomo.environ import Var, Constraint
from pyomo.common.tempfiles import TempfileManager

from idaes.surrogate.alamopy_new import \
    AlamoTrainer, AlamoObject, Modelers, Screener, alamo
from idaes.surrogate.surrogate_block import SurrogateBlock
from idaes.core.util.exceptions import ConfigurationError


dirpath = Path(__file__).parent.resolve()


# String representation of json output for testing
jstring = (
    '{"surrogate": {"z1": " z1 == 3.9999999999925446303450 * x1**2 - '
    '4.0000000000020765611453 * x2**2 - '
    '2.0999999999859380039879 * x1**4 + '
    '4.0000000000043112180492 * x2**4 + '
    '0.33333333332782633107172 * x1**6 + '
    '0.99999999999972988273811 * x1*x2"}, '
    '"input_labels": ["x1", "x2"], '
    '"output_labels": ["z1"], '
    '"input_bounds": {"x1": [0, 5], "x2": [0, 10]}}')


class TestAlamoTrainer:
    @pytest.fixture
    def alamo_trainer(self):
        data = {'x1': [1,2,3,4], 'x2': [5,6,7,8], 'z1':[10,20,30,40]}
        data = pd.DataFrame(data)

<<<<<<< HEAD
        alm_obj._input_bounds = {"x1": (0, 5), "x2": (0, 10)}
=======
        input_labels=["x1", "x2"]
        output_labels=["z1"]
        bnds = {"x1": (0, 5), "x2": (0, 10)}
>>>>>>> c35af3c7

        return  AlamoTrainer(input_labels=input_labels,
                             output_labels=output_labels,
                             input_bounds=bnds,
                             training_dataframe=data)

    @pytest.mark.unit
    def test_get_files(self, alamo_trainer):
        alamo_trainer.config.filename = "foo.alm"
        alamo_trainer._get_files()
        assert alamo_trainer._almfile == "foo.alm"
        assert alamo_trainer._trcfile == "foo.trc"

    @pytest.mark.unit
    def test_get_files_default(self, alamo_trainer):
        alamo_trainer._get_files()

        assert alamo_trainer._almfile is not None
        assert os.path.exists(alamo_trainer._almfile)
        assert str(alamo_trainer._trcfile).split(".")[0] == str(
            alamo_trainer._almfile).split(".")[0]

        alamo_trainer._remove_temp_files()

        # Check that we cleaned-up after ourselves
        assert not os.path.exists(alamo_trainer._almfile)

    @pytest.mark.unit
    def test_get_files_exists(self, alamo_trainer):
        alamo_trainer.config.filename = os.path.join(dirpath, "alamotrace.trc")

        with pytest.raises(
                FileExistsError,
                match="alamotrace.trc already exists. Either choose a new "
                "file name or set overwrite_files = True"):
            alamo_trainer._get_files()

    @pytest.mark.unit
    def test_writer_default(self, alamo_trainer):
        stream = io.StringIO()
        alamo_trainer._write_alm_to_stream(stream=stream)

        assert stream.getvalue() == (
            "# IDAES Alamopy input file\n"
            "NINPUTS 2\n"
            "NOUTPUTS 1\n"
            "XLABELS x1 x2\n"
            "ZLABELS z1\n"
            "XMIN 0 0\n"
            "XMAX 5 10\n"
            "NDATA 4\n\n"
            "linfcns 1\n"
            "constant 1\n"
            "maxtime 1000.0\n"
            "numlimitbasis 1\n\n"
            "TRACE 1\n\n"
            "BEGIN_DATA\n"
            "1 5 10\n"
            "2 6 20\n"
            "3 7 30\n"
            "4 8 40\n"
            "END_DATA\n")

    @pytest.mark.unit
    def test_writer_custom_basis(self, alamo_trainer):
        alamo_trainer.config.custom_basis_functions = [
            "sin(x1*x2)", "x1*tanh(x2)"]
        stream = io.StringIO()
        alamo_trainer._write_alm_to_stream(stream=stream)

        assert stream.getvalue() == (
            "# IDAES Alamopy input file\n"
            "NINPUTS 2\n"
            "NOUTPUTS 1\n"
            "XLABELS x1 x2\n"
            "ZLABELS z1\n"
            "XMIN 0 0\n"
            "XMAX 5 10\n"
            "NDATA 4\n\n"
            "NCUSTOMBAS 2\n"
            "linfcns 1\n"
            "constant 1\n"
            "maxtime 1000.0\n"
            "numlimitbasis 1\n\n"
            "TRACE 1\n\n"
            "BEGIN_DATA\n"
            "1 5 10\n"
            "2 6 20\n"
            "3 7 30\n"
            "4 8 40\n"
            "END_DATA\n\n"
            "BEGIN_CUSTOMBAS\n"
            "sin(x1*x2)\n"
            "x1*tanh(x2)\n"
            "END_CUSTOMBAS\n")

    @pytest.mark.unit
<<<<<<< HEAD
    def test_writer_min_max_equal(self, alm_obj):
        alm_obj._input_bounds = {"x1": (0, 5), "x2": (10, 10)}
=======
    def test_writer_min_max_equal(self, alamo_trainer):
        alamo_trainer.set_input_bounds({"x1": (0, 5), "x2": (10, 10)})
>>>>>>> c35af3c7
        stream = io.StringIO()

        with pytest.raises(ConfigurationError,
                           match="ALAMO configuration error: upper and lower "
                           "bounds on input x2 are equal."):
            alamo_trainer._write_alm_to_stream(stream=stream)

    @pytest.mark.unit
<<<<<<< HEAD
    def test_writer_min_max_reversed(self, alm_obj):
        alm_obj._input_bounds = {"x1": (0, 5), "x2": (15, 10)}
=======
    def test_writer_min_max_reversed(self, alamo_trainer):
        alamo_trainer.set_input_bounds({"x1": (0, 5), "x2": (15, 10)})
>>>>>>> c35af3c7
        stream = io.StringIO()

        with pytest.raises(ConfigurationError,
                           match="ALAMO configuration error: upper bound is "
                           "less than lower bound for input x2."):
            alamo_trainer._write_alm_to_stream(stream=stream)

    @pytest.mark.unit
    def test_writer_trace(self, alamo_trainer):
        stream = io.StringIO()
        alamo_trainer._write_alm_to_stream(
            stream=stream, trace_fname="foo.bar")

        assert stream.getvalue() == (
            "# IDAES Alamopy input file\n"
            "NINPUTS 2\n"
            "NOUTPUTS 1\n"
            "XLABELS x1 x2\n"
            "ZLABELS z1\n"
            "XMIN 0 0\n"
            "XMAX 5 10\n"
            "NDATA 4\n\n"
            "linfcns 1\n"
            "constant 1\n"
            "maxtime 1000.0\n"
            "numlimitbasis 1\n\n"
            "TRACE 1\n"
            "TRACEFNAME foo.bar\n\n"
            "BEGIN_DATA\n"
            "1 5 10\n"
            "2 6 20\n"
            "3 7 30\n"
            "4 8 40\n"
            "END_DATA\n")

    @pytest.mark.unit
    def test_writer_validation_data(self):
        training_data = {'x1': [1,2,3,4], 'x2': [5,6,7,8], 'z1':[10,20,30,40]}
        training_data = pd.DataFrame(training_data)
        validation_data = {'x1': [2.5], 'x2': [6.5], 'z1': [25]}
        validation_data = pd.DataFrame(validation_data)
        input_labels=["x1", "x2"]
        output_labels=["z1"]
        bnds = {"x1": (0, 5), "x2": (0, 10)}

        alamo_trainer = AlamoTrainer(input_labels=input_labels,
                             output_labels=output_labels,
                             input_bounds=bnds,
                             training_dataframe=training_data,
                             validation_dataframe=validation_data)


        stream = io.StringIO()
        alamo_trainer._write_alm_to_stream(stream=stream)

        assert stream.getvalue() == (
            "# IDAES Alamopy input file\n"
            "NINPUTS 2\n"
            "NOUTPUTS 1\n"
            "XLABELS x1 x2\n"
            "ZLABELS z1\n"
            "XMIN 0 0\n"
            "XMAX 5 10\n"
            "NDATA 4\n"
            "NVALDATA 1\n\n"
            "linfcns 1\n"
            "constant 1\n"
            "maxtime 1000.0\n"
            "numlimitbasis 1\n\n"
            "TRACE 1\n\n"
            "BEGIN_DATA\n"
            "1 5 10\n"
            "2 6 20\n"
            "3 7 30\n"
            "4 8 40\n"
            "END_DATA\n"
            "\nBEGIN_VALDATA\n"
            "2.5 6.5 25\n"
            "END_VALDATA\n")

    @pytest.mark.unit
    def test_writer_full_config(self, alamo_trainer):
        alamo_trainer.config.xfactor = [1.2, 1.6]
        alamo_trainer.config.xscaling = True
        alamo_trainer.config.scalez = True

        alamo_trainer.config.monomialpower = [2]
        alamo_trainer.config.multi2power = [1, 2, 3]
        alamo_trainer.config.multi3power = [1, 2, 3, 4]
        alamo_trainer.config.ratiopower = [1, 2, 3, 4, 5]

        alamo_trainer.config.constant = True
        alamo_trainer.config.linfcns = False
        alamo_trainer.config.expfcns = True
        alamo_trainer.config.logfcns = False
        alamo_trainer.config.sinfcns = True
        alamo_trainer.config.cosfcns = False
        alamo_trainer.config.grbfcns = True
        alamo_trainer.config.rbfparam = 7

        alamo_trainer.config.modeler = Modelers.AICc
        alamo_trainer.config.builder = True
        alamo_trainer.config.backstepper = False
        alamo_trainer.config.convpen = 42
        alamo_trainer.config.screener = Screener.SIS
        alamo_trainer.config.ncvf = 4
        alamo_trainer.config.sismult = 5

        alamo_trainer.config.maxiter = -50
        alamo_trainer.config.maxtime = 500
        alamo_trainer.config.datalimitterms = True
        alamo_trainer.config.maxterms = [-1, 2]
        alamo_trainer.config.minterms = [2, -1]
        alamo_trainer.config.numlimitbasis = False
        alamo_trainer.config.exclude = [1, 0]
        alamo_trainer.config.ignore = 1
        alamo_trainer.config.xisint = [1, 0]
        alamo_trainer.config.zisint = 0

        alamo_trainer.config.tolrelmetric = 8.1
        alamo_trainer.config.tolabsmetric = 9.2
        alamo_trainer.config.tolmeanerror = 10.3
        alamo_trainer.config.tolsse = 11.4

        alamo_trainer.config.mipoptca = 12.5
        alamo_trainer.config.mipoptcr = 13.6
        alamo_trainer.config.linearerror = False
        alamo_trainer.config.GAMS = "foo"
        alamo_trainer.config.GAMSSOLVER = "bar"
        alamo_trainer.config.solvemip = False
        alamo_trainer.config.print_to_screen = True

        stream = io.StringIO()
        alamo_trainer._write_alm_to_stream(stream=stream)

        assert stream.getvalue() == (
            "# IDAES Alamopy input file\n"
            "NINPUTS 2\n"
            "NOUTPUTS 1\n"
            "XLABELS x1 x2\n"
            "ZLABELS z1\n"
            "XMIN 0 0\n"
            "XMAX 5 10\n"
            "NDATA 4\n\n"
            "MONO 1\n"
            "MULTI2 3\n"
            "MULTI3 4\n"
            "RATIOS 5\n"
            "xfactor 1.2 1.6\n"
            "xscaling 1\n"
            "scalez 1\n"
            "monomialpower 2\n"
            "multi2power 1 2 3\n"
            "multi3power 1 2 3 4\n"
            "ratiopower 1 2 3 4 5\n"
            "expfcns 1\n"
            "linfcns 0\n"
            "logfcns 0\n"
            "sinfcns 1\n"
            "cosfcns 0\n"
            "constant 1\n"
            "grbfcns 1\n"
            "rbfparam 7.0\n"
            "modeler 3\n"
            "builder 1\n"
            "backstepper 0\n"
            "convpen 42.0\n"
            "screener 2\n"
            "ncvf 4\n"
            "sismult 5\n"
            "maxtime 500.0\n"
            "maxiter -50\n"
            "datalimitterms 1\n"
            "maxterms -1 2\n"
            "minterms 2 -1\n"
            "numlimitbasis 0\n"
            "exclude 1 0\n"
            "ignore 1\n"
            "xisint 1 0\n"
            "zisint 0\n"
            "tolrelmetric 8.1\n"
            "tolabsmetric 9.2\n"
            "tolmeanerror 10.3\n"
            "tolsse 11.4\n"
            "mipoptca 12.5\n"
            "mipoptcr 13.6\n"
            "linearerror 0\n"
            "GAMS foo\n"
            "GAMSSOLVER bar\n"
            "solvemip 0\n"
            "print_to_screen 1\n"
            "\nTRACE 1\n\n"
            "BEGIN_DATA\n"
            "1 5 10\n"
            "2 6 20\n"
            "3 7 30\n"
            "4 8 40\n"
            "END_DATA\n")

    @pytest.mark.component
    def test_file_writer(self, alamo_trainer):
        alamo_trainer._get_files()
        alamo_trainer._write_alm_file()

        with open(alamo_trainer._almfile, "r") as f:
            fcont = f.read()
        f.close()
        alamo_trainer._remove_temp_files()

        assert fcont == (
            f"# IDAES Alamopy input file\n"
            f"NINPUTS 2\n"
            f"NOUTPUTS 1\n"
            f"XLABELS x1 x2\n"
            f"ZLABELS z1\n"
            f"XMIN 0 0\n"
            f"XMAX 5 10\n"
            f"NDATA 4\n\n"
            f"linfcns 1\n"
            f"constant 1\n"
            f"maxtime 1000.0\n"
            f"numlimitbasis 1\n\n"
            f"TRACE 1\n"
            f"TRACEFNAME {alamo_trainer._trcfile}\n\n"
            f"BEGIN_DATA\n"
            f"1 5 10\n"
            f"2 6 20\n"
            f"3 7 30\n"
            f"4 8 40\n"
            f"END_DATA\n")

        # Check for clean up
        assert not os.path.exists(alamo_trainer._almfile)

    @pytest.mark.unit
    @pytest.mark.skipif(not alamo.available(), reason="ALAMO not available")
    def test_call_alamo_empty(self, alamo_trainer):
        alamo_trainer._almfile = "test"
        with pytest.raises(RuntimeError,
                           match="ALAMO executable returned non-zero return "
                           "code. Check the ALAMO output for more "
                           "information."):
            alamo_trainer._call_alamo()

        assert alamo_trainer._temp_context is None

    @pytest.mark.component
    @pytest.mark.skipif(not alamo.available(), reason="ALAMO not available")
    def test_call_alamo_w_input(self, alamo_trainer):
        cwd = os.getcwd()

        alamo_trainer._temp_context = TempfileManager.new_context()
        alamo_trainer._almfile = os.path.join(dirpath, "alamo_test.alm")
        alamo_trainer._wrkdir = dirpath

        alamo_trainer._temp_context.add_tempfile(
            os.path.join(dirpath, "GUI_trace.trc"), exists=False)
        alamo_trainer._temp_context.add_tempfile(
            os.path.join(dirpath, "alamo_test.lst"), exists=False)
        rc, almlog = alamo_trainer._call_alamo()
        assert rc == 0
        assert "Normal termination" in almlog

        # Check for clean up
        alamo_trainer._temp_context.release(remove=True)
        assert not os.path.exists(os.path.join(dirpath, "GUI_trace.trc"))
        assert not os.path.exists(os.path.join(dirpath, "alamo_test.lst"))
        assert cwd == os.getcwd()

    @pytest.mark.unit
    def test_read_trace_single(self, alamo_trainer):
        alamo_trainer._trcfile = os.path.join(dirpath, "alamotrace.trc")
        trc = alamo_trainer._read_trace_file()

        mdict = {'z1': (' z1 == 3.9999999999925446303450 * x1**2 - '
                        '4.0000000000020765611453 * x2**2 - '
                        '2.0999999999859380039879 * x1**4 + '
                        '4.0000000000043112180492 * x2**4 + '
                        '0.33333333332782633107172 * x1**6 + '
                        '0.99999999999972988273811 * x1*x2')}

        assert trc == {
            'filename': 'GUI_camel6.alm',
            'NINPUTS': '2',
            'NOUTPUTS': '1',
            'INITIALPOINTS': '10',
            'OUTPUT': {'z1': '1'},
            'SET': '0',
            'INITIALIZER': '3',
            'SAMPLER': '1',
            'MODELER': '1',
            'BUILDER': '1',
            'GREEDYBUILD': 'T',
            'BACKSTEPPER': '0',
            'GREEDYBACK': 'T',
            'REGULARIZER': '0',
            'SOLVEMIP': 'F',
            'SSEOLR': {'z1': '0.602E-28'},
            'SSE': {'z1': '0.976E-23'},
            'RMSE': {'z1': '0.988E-12'},
            'R2': {'z1': '1.00'},
            'ModelSize': {'z1': '6'},
            'BIC': {'z1': '-539.'},
            'RIC': {'z1': '32.5'},
            'Cp': {'z1': '2.00'},
            'AICc': {'z1': '-513.'},
            'HQC': {'z1': '-543.'},
            'MSE': {'z1': '0.325E-23'},
            'SSEp': {'z1': '0.976E-23'},
            'MADp': {'z1': '0.115E-07'},
            'OLRTime': {'z1': '0.46875000E-01'},
            'numOLRs': {'z1': '16384'},
            'OLRoneCalls': {'z1': '15'},
            'OLRoneFails': {'z1': '0'},
            'OLRgsiCalls': {'z1': '0'},
            'OLRgsiFails': {'z1': '0'},
            'OLRdgelCalls': {'z1': '16369'},
            'OLRdgelFails': {'z1': '0'},
            'OLRclrCalls': {'z1': '0'},
            'OLRclrFails': {'z1': '0'},
            'OLRgmsCalls': {'z1': '0'},
            'OLRgmsFails': {'z1': '0'},
            'CLRTime': {'z1': '0.0000000'},
            'numCLRs': {'z1': '0'},
            'MIPTime': {'z1': '0.0000000'},
            'NumMIPs': {'z1': '0'},
            'LassoTime': {'z1': '0.0000000'},
            'Metric1Lasso': {'z1': '0.17976931+309'},
            'Metric2Lasso': {'z1': '0.17976931+309'},
            'LassoSuccess': {'z1': 'F'},
            'LassoRed': {'z1': '0.0000000'},
            'nBasInitAct': {'z1': '15'},
            'nBas': {'z1': '15'},
            'SimTime': {'z1': '0.0000000'},
            'SimData': {'z1': '0'},
            'TotData': {'z1': '10'},
            'NdataConv': {'z1': '0'},
            'OtherTime': {'z1': '0.46875000E-01'},
            'NumIters': {'z1': '1'},
            'IterConv': {'z1': '0'},
            'TimeConv': {'z1': '0.0000000'},
            'Step0Time': {'z1': '0.0000000'},
            'Step1Time': {'z1': '0.93750000E-01'},
            'Step2Time': {'z1': '0.0000000'},
            'TotalTime': {'z1': '0.93750000E-01'},
            'AlamoStatus': {'z1': '0'},
            'AlamoVersion': {'z1': '2021.5.8'},
            'Model': mdict}

    @pytest.mark.unit
    def test_read_trace_multi(self, alamo_trainer):
        alamo_trainer._output_labels = ["z1", "z2"]

        alamo_trainer._trcfile = os.path.join(dirpath, "alamotrace2.trc")
        trc = alamo_trainer._read_trace_file()

        mdict = {
            'z1': (' z1 == 3.9999999999925446303450 * x1**2 - '
                   '4.0000000000020765611453 * x2**2 - '
                   '2.0999999999859380039879 * x1**4 + '
                   '4.0000000000043112180492 * x2**4 + '
                   '0.33333333332782633107172 * x1**6 + '
                   '0.99999999999972988273811 * x1*x2'),
            'z2': (' z2 == 0.72267799849202937756409E-001 * x1 + '
                   '0.68451684753912708791823E-001 * x2 + '
                   '1.0677896915911471165117 * x1**2 - '
                   '0.70576464806224348258468 * x2**2 - '
                   '0.40286283566554989543640E-001 * x1**3 + '
                   '0.67785668021684807038607E-002 * x2**5 - '
                   '0.14017881460354553180281 * x1**6 + '
                   '0.77207049441576647286212 * x2**6 + '
                   '0.42143309951518070910481 * x1*x2 - '
                   '0.41818729807213093907503E-001')}

        assert trc == {
            'filename': 'GUI_camel6_twooutputs.alm',
            'NINPUTS': '2',
            'NOUTPUTS': '2',
            'INITIALPOINTS': '10',
            'OUTPUT': {'z1': '1', 'z2': '2'},
            'SET': '0',
            'INITIALIZER': '3',
            'SAMPLER': '1',
            'MODELER': '1',
            'BUILDER': '1',
            'GREEDYBUILD': 'T',
            'BACKSTEPPER': '0',
            'GREEDYBACK': 'T',
            'REGULARIZER': '0',
            'SOLVEMIP': 'F',
            'SSEOLR': {'z1': '0.602E-28', 'z2': '0.280E-30'},
            'SSE': {'z1': '0.976E-23', 'z2': '0.280E-30'},
            'RMSE': {'z1': '0.988E-12', 'z2': '0.167E-15'},
            'R2': {'z1': '1.00', 'z2': '1.00'},
            'ModelSize': {'z1': '6', 'z2': '10'},
            'BIC': {'z1': '-539.', 'z2': '-704.'},
            'RIC': {'z1': '32.5', 'z2': '54.2'},
            'Cp': {'z1': '2.00', 'z2': '10.0'},
            'AICc': {'z1': '-513.', 'z2': '-707.'},
            'HQC': {'z1': '-543.', 'z2': '-710.'},
            'MSE': {'z1': '0.325E-23', 'z2': '0.280E-30'},
            'SSEp': {'z1': '0.976E-23', 'z2': '0.280E-30'},
            'MADp': {'z1': '0.115E-07', 'z2': '0.118E-11'},
            'OLRTime': {'z1': '0.15625000E-01', 'z2': '0.93750000E-01'},
            'numOLRs': {'z1': '16384', 'z2': '30827'},
            'OLRoneCalls': {'z1': '30', 'z2': '30'},
            'OLRoneFails': {'z1': '0', 'z2': '0'},
            'OLRgsiCalls': {'z1': '0', 'z2': '0'},
            'OLRgsiFails': {'z1': '0', 'z2': '0'},
            'OLRdgelCalls': {'z1': '47181', 'z2': '47181'},
            'OLRdgelFails': {'z1': '0', 'z2': '0'},
            'OLRclrCalls': {'z1': '0', 'z2': '0'},
            'OLRclrFails': {'z1': '0', 'z2': '0'},
            'OLRgmsCalls': {'z1': '0', 'z2': '0'},
            'OLRgmsFails': {'z1': '0', 'z2': '0'},
            'CLRTime': {'z1': '0.0000000', 'z2': '0.0000000'},
            'numCLRs': {'z1': '0', 'z2': '0'},
            'MIPTime': {'z1': '0.0000000', 'z2': '0.0000000'},
            'NumMIPs': {'z1': '0', 'z2': '0'},
            'LassoTime': {'z1': '0.0000000', 'z2': '0.0000000'},
            'Metric1Lasso': {'z1': '0.17976931+309', 'z2': '0.17976931+309'},
            'Metric2Lasso': {'z1': '0.17976931+309', 'z2': '0.17976931+309'},
            'LassoSuccess': {'z1': 'F', 'z2': 'F'},
            'LassoRed': {'z1': '0.0000000', 'z2': '0.0000000'},
            'nBasInitAct': {'z1': '15', 'z2': '15'},
            'nBas': {'z1': '15', 'z2': '15'},
            'SimTime': {'z1': '0.0000000', 'z2': '0.0000000'},
            'SimData': {'z1': '0', 'z2': '0'},
            'TotData': {'z1': '10', 'z2': '10'},
            'NdataConv': {'z1': '0', 'z2': '0'},
            'OtherTime': {'z1': '0.31250000E-01', 'z2': '0.31250000E-01'},
            'NumIters': {'z1': '1', 'z2': '1'},
            'IterConv': {'z1': '0', 'z2': '0'},
            'TimeConv': {'z1': '0.0000000', 'z2': '0.0000000'},
            'Step0Time': {'z1': '0.0000000', 'z2': '0.0000000'},
            'Step1Time': {'z1': '0.15625000', 'z2': '0.15625000'},
            'Step2Time': {'z1': '0.0000000', 'z2': '0.0000000'},
            'TotalTime': {'z1': '0.46875000E-01', 'z2': '0.10937500'},
            'AlamoStatus': {'z1': '0', 'z2': '0'},
            'AlamoVersion': {'z1': '2021.5.8', 'z2': '2021.5.8'},
            'Model': mdict}

    @pytest.mark.unit
    def test_read_trace_number_mismatch(self, alamo_trainer):
        alamo_trainer._trcfile = os.path.join(dirpath, "alamotrace2.trc")
        with pytest.raises(RuntimeError,
                           match="Mismatch when reading ALAMO trace file. "
                           "Expected OUTPUT = 1, found 2."):
            alamo_trainer._read_trace_file()

    @pytest.mark.unit
    def test_read_trace_label_mismatch(self, alamo_trainer):
        alamo_trainer._output_labels = ["z1", "z3"]

        alamo_trainer._trcfile = os.path.join(dirpath, "alamotrace2.trc")
        with pytest.raises(RuntimeError,
                           match="Mismatch when reading ALAMO trace file. "
                           "Label of output variable in expression "
                           "\(z2\) does not match expected label \(z3\)."):
            alamo_trainer._read_trace_file()

    @pytest.mark.unit
    def test_populate_results(self, alamo_trainer):
        alamo_trainer._trcfile = os.path.join(dirpath, "alamotrace.trc")
        trc = alamo_trainer._read_trace_file()
        alamo_trainer._populate_results(trc)

        mdict = {'z1': (' z1 == 3.9999999999925446303450 * x1**2 - '
                        '4.0000000000020765611453 * x2**2 - '
                        '2.0999999999859380039879 * x1**4 + '
                        '4.0000000000043112180492 * x2**4 + '
                        '0.33333333332782633107172 * x1**6 + '
                        '0.99999999999972988273811 * x1*x2')}

        assert alamo_trainer._results == {
            'filename': 'GUI_camel6.alm',
            'NINPUTS': '2',
            'NOUTPUTS': '1',
            'INITIALPOINTS': '10',
            'OUTPUT': {'z1': '1'},
            'SET': '0',
            'INITIALIZER': '3',
            'SAMPLER': '1',
            'MODELER': '1',
            'BUILDER': '1',
            'GREEDYBUILD': 'T',
            'BACKSTEPPER': '0',
            'GREEDYBACK': 'T',
            'REGULARIZER': '0',
            'SOLVEMIP': 'F',
            'SSEOLR': {'z1': '0.602E-28'},
            'SSE': {'z1': '0.976E-23'},
            'RMSE': {'z1': '0.988E-12'},
            'R2': {'z1': '1.00'},
            'ModelSize': {'z1': '6'},
            'BIC': {'z1': '-539.'},
            'RIC': {'z1': '32.5'},
            'Cp': {'z1': '2.00'},
            'AICc': {'z1': '-513.'},
            'HQC': {'z1': '-543.'},
            'MSE': {'z1': '0.325E-23'},
            'SSEp': {'z1': '0.976E-23'},
            'MADp': {'z1': '0.115E-07'},
            'OLRTime': {'z1': '0.46875000E-01'},
            'numOLRs': {'z1': '16384'},
            'OLRoneCalls': {'z1': '15'},
            'OLRoneFails': {'z1': '0'},
            'OLRgsiCalls': {'z1': '0'},
            'OLRgsiFails': {'z1': '0'},
            'OLRdgelCalls': {'z1': '16369'},
            'OLRdgelFails': {'z1': '0'},
            'OLRclrCalls': {'z1': '0'},
            'OLRclrFails': {'z1': '0'},
            'OLRgmsCalls': {'z1': '0'},
            'OLRgmsFails': {'z1': '0'},
            'CLRTime': {'z1': '0.0000000'},
            'numCLRs': {'z1': '0'},
            'MIPTime': {'z1': '0.0000000'},
            'NumMIPs': {'z1': '0'},
            'LassoTime': {'z1': '0.0000000'},
            'Metric1Lasso': {'z1': '0.17976931+309'},
            'Metric2Lasso': {'z1': '0.17976931+309'},
            'LassoSuccess': {'z1': 'F'},
            'LassoRed': {'z1': '0.0000000'},
            'nBasInitAct': {'z1': '15'},
            'nBas': {'z1': '15'},
            'SimTime': {'z1': '0.0000000'},
            'SimData': {'z1': '0'},
            'TotData': {'z1': '10'},
            'NdataConv': {'z1': '0'},
            'OtherTime': {'z1': '0.46875000E-01'},
            'NumIters': {'z1': '1'},
            'IterConv': {'z1': '0'},
            'TimeConv': {'z1': '0.0000000'},
            'Step0Time': {'z1': '0.0000000'},
            'Step1Time': {'z1': '0.93750000E-01'},
            'Step2Time': {'z1': '0.0000000'},
            'TotalTime': {'z1': '0.93750000E-01'},
            'AlamoStatus': {'z1': '0'},
            'AlamoVersion': {'z1': '2021.5.8'},
            'Model': mdict}

    @pytest.mark.unit
    def test_build_surrogate_object(self, alamo_trainer):
        alamo_trainer._trcfile = os.path.join(dirpath, "alamotrace.trc")
        trc = alamo_trainer._read_trace_file()
        alamo_trainer._populate_results(trc)
        alamo_object = alamo_trainer._build_surrogate_object()

        assert isinstance(alamo_object, AlamoObject)
        assert alamo_object._surrogate == {
            'z1': (' z1 == 3.9999999999925446303450 * x1**2 - '
                   '4.0000000000020765611453 * x2**2 - '
                   '2.0999999999859380039879 * x1**4 + '
                   '4.0000000000043112180492 * x2**4 + '
                   '0.33333333332782633107172 * x1**6 + '
                   '0.99999999999972988273811 * x1*x2')}
        assert alamo_object._input_labels == ["x1", "x2"]
        assert alamo_object._output_labels == ["z1"]
        assert alamo_object._input_bounds == {
            "x1": (0, 5), "x2": (0, 10)}


class TestAlamoObject():
    @pytest.fixture
    def alm_surr1(self):
        surrogate = {
            'z1': (' z1 == 3.9999999999925446303450 * x1**2 - '
                   '4.0000000000020765611453 * x2**2 - '
                   '2.0999999999859380039879 * x1**4 + '
                   '4.0000000000043112180492 * x2**4 + '
                   '0.33333333332782633107172 * x1**6 + '
                   '0.99999999999972988273811 * x1*x2')}
        input_labels = ["x1", "x2"]
        output_labels = ["z1"]
        input_bounds = {"x1": (0, 5), "x2": (0, 10)}

        alm_surr1 = AlamoObject(
            surrogate, input_labels, output_labels, input_bounds)

        return alm_surr1

    @pytest.mark.unit
    def test_evaluate_surrogate(self, alm_surr1):
        x = [-2, -1.8, -1.6, -1.4, -1.2, -1.0, -0.8, -0.6, -0.4, -0.2, 0,
             0.2, 0.4, 0.6, 0.8, 1.0, 1.2, 1.4, 1.6, 1.8, 2.0]

        inputs = np.array([np.tile(x, len(x)), np.repeat(x, len(x))])

        out = alm_surr1.evaluate_surrogate(inputs)
        for i in range(inputs.shape[1]):
            assert pytest.approx(out[0, i], rel=1e-8) == (
                3.9999999999925446303450 * inputs[0, i]**2 -
                4.0000000000020765611453 * inputs[1, i]**2 -
                2.0999999999859380039879 * inputs[0, i]**4 +
                4.0000000000043112180492 * inputs[1, i]**4 +
                0.33333333332782633107172 * inputs[0, i]**6 +
                0.99999999999972988273811 * inputs[0, i]*inputs[1, i])

    @pytest.mark.unit
    def test_populate_block(self, alm_surr1):
        blk = SurrogateBlock(concrete=True)

        blk.build_model(alm_surr1)
        blk.display()

        assert isinstance(blk._inputs, Var)
        assert blk._inputs["x1"].bounds == (0, 5)
        assert blk._inputs["x2"].bounds == (0, 10)
        assert isinstance(blk._outputs, Var)
        assert blk._outputs["z1"].bounds == (None, None)
        assert isinstance(blk.alamo_constraint, Constraint)
        assert len(blk.alamo_constraint) == 1
        assert str(blk.alamo_constraint["z1"].body) == (
            "_outputs[z1] - ("
            "3.9999999999925446*_inputs[x1]**2 - "
            "4.000000000002077*_inputs[x2]**2 - "
            "2.099999999985938*_inputs[x1]**4 + "
            "4.000000000004311*_inputs[x2]**4 + "
            "0.33333333332782633*_inputs[x1]**6 + "
            "0.9999999999997299*_inputs[x1]*_inputs[x2])")

    # @pytest.mark.unit
    # def test_populate_block_indexed(self, alm_surr1):
    #     blk = Block(concrete=True)

    #     alm_surr1.populate_block(blk, index_set=[1, 2, 3])

    #     assert isinstance(blk.x1, Var)
    #     assert blk.x1.is_indexed()
    #     assert len(blk.x1) == 3
    #     assert isinstance(blk.x2, Var)
    #     assert blk.x2.is_indexed()
    #     assert len(blk.x2) == 3
    #     assert isinstance(blk.z1, Var)
    #     assert blk.z1.is_indexed()
    #     assert len(blk.z1) == 3
    #     assert isinstance(blk.alamo_constraint, Constraint)
    #     assert blk.alamo_constraint.is_indexed()
    #     assert len(blk.alamo_constraint) == 3

    #     for i in [1, 2, 3]:
    #         assert blk.x1[i].bounds == (0, 5)
    #         assert blk.x2[i].bounds == (0, 10)
    #         assert blk.z1[i].bounds == (None, None)
    #         assert str(blk.alamo_constraint["z1", i].body) == (
    #             f"z1[{i}] - (3.9999999999925446*x1[{i}]**2 - "
    #             f"4.000000000002077*x2[{i}]**2 - "
    #             f"2.099999999985938*x1[{i}]**4 + "
    #             f"4.000000000004311*x2[{i}]**4 + "
    #             f"0.33333333332782633*x1[{i}]**6 + "
    #             f"0.9999999999997299*x1[{i}]*x2[{i}])")

    @pytest.fixture
    def alm_surr2(self):
        surrogate = {
            'z1': ('z1 == 3.9999999999925446303450 * x1**2 - '
                   '4.0000000000020765611453 * x2**2 - '
                   '2.0999999999859380039879 * x1**4 + '
                   '4.0000000000043112180492 * x2**4 + '
                   '0.33333333332782633107172 * x1**6 + '
                   '0.99999999999972988273811 * x1*x2'),
            'z2': ('z2 == 0.72267799849202937756409E-001 * x1 + '
                   '0.68451684753912708791823E-001 * x2 + '
                   '1.0677896915911471165117 * x1**2 - '
                   '0.70576464806224348258468 * x2**2 - '
                   '0.40286283566554989543640E-001 * x1**3 + '
                   '0.67785668021684807038607E-002 * x2**5 - '
                   '0.14017881460354553180281 * x1**6 + '
                   '0.77207049441576647286212 * x2**6 + '
                   '0.42143309951518070910481 * x1*x2 - '
                   '0.41818729807213093907503E-001')}
        input_labels = ["x1", "x2"]
        output_labels = ["z1", "z2"]

        alm_surr2 = AlamoObject(surrogate, input_labels, output_labels)

        return alm_surr2

    @pytest.mark.unit
    def test_evaluate_surrogate_multi(self, alm_surr2):
        x = [-2, -1.8, -1.6, -1.4, -1.2, -1.0, -0.8, -0.6, -0.4, -0.2, 0,
             0.2, 0.4, 0.6, 0.8, 1.0, 1.2, 1.4, 1.6, 1.8, 2.0]

        inputs = np.array([np.tile(x, len(x)), np.repeat(x, len(x))])

        out = alm_surr2.evaluate_surrogate(inputs)
        for i in range(inputs.shape[1]):
            assert pytest.approx(out[0, i], rel=1e-8) == (
                3.9999999999925446303450 * inputs[0, i]**2 -
                4.0000000000020765611453 * inputs[1, i]**2 -
                2.0999999999859380039879 * inputs[0, i]**4 +
                4.0000000000043112180492 * inputs[1, i]**4 +
                0.33333333332782633107172 * inputs[0, i]**6 +
                0.99999999999972988273811 * inputs[0, i]*inputs[1, i])
            assert pytest.approx(out[1, i], rel=1e-8) == (
                0.72267799849202937756409E-001 * inputs[0, i] +
                0.68451684753912708791823E-001 * inputs[1, i] +
                1.0677896915911471165117 * inputs[0, i]**2 -
                0.70576464806224348258468 * inputs[1, i]**2 -
                0.40286283566554989543640E-001 * inputs[0, i]**3 +
                0.67785668021684807038607E-002 * inputs[1, i]**5 -
                0.14017881460354553180281 * inputs[0, i]**6 +
                0.77207049441576647286212 * inputs[1, i]**6 +
                0.42143309951518070910481 * inputs[0, i]*inputs[1, i] -
                0.41818729807213093907503E-001)

    @pytest.mark.unit
    def test_populate_block_multi(self, alm_surr2):
        blk = SurrogateBlock(concrete=True)

        blk.build_model(alm_surr2)

        assert isinstance(blk._inputs, Var)
        assert blk._inputs["x1"].bounds == (None, None)
        assert blk._inputs["x2"].bounds == (None, None)
        assert isinstance(blk._outputs, Var)
        assert blk._outputs["z1"].bounds == (None, None)
        assert blk._outputs["z2"].bounds == (None, None)
        assert isinstance(blk.alamo_constraint, Constraint)
        assert len(blk.alamo_constraint) == 2
        assert str(blk.alamo_constraint["z1"].body) == (
            "_outputs[z1] - ("
            "3.9999999999925446*_inputs[x1]**2 - "
            "4.000000000002077*_inputs[x2]**2 - "
            "2.099999999985938*_inputs[x1]**4 + "
            "4.000000000004311*_inputs[x2]**4 + "
            "0.33333333332782633*_inputs[x1]**6 + "
            "0.9999999999997299*_inputs[x1]*_inputs[x2])")
        assert str(blk.alamo_constraint["z2"].body) == (
            "_outputs[z2] - ("
            "0.07226779984920294*_inputs[x1] + "
            "0.06845168475391271*_inputs[x2] + "
            "1.0677896915911471*_inputs[x1]**2 - "
            "0.7057646480622435*_inputs[x2]**2 - "
            "0.04028628356655499*_inputs[x1]**3 + "
            "0.006778566802168481*_inputs[x2]**5 - "
            "0.14017881460354553*_inputs[x1]**6 + "
            "0.7720704944157665*_inputs[x2]**6 + "
            "0.4214330995151807*_inputs[x1]*_inputs[x2] - "
            "0.041818729807213094)")

    # @pytest.mark.unit
    # def test_populate_block_multi_indexed(self, alm_surr2):
    #     blk = Block(concrete=True)

    #     alm_surr2.populate_block(blk, index_set=[1, 2, 3])

    #     assert isinstance(blk.x1, Var)
    #     assert blk.x1.is_indexed()
    #     assert len(blk.x1) == 3
    #     assert isinstance(blk.x2, Var)
    #     assert blk.x2.is_indexed()
    #     assert len(blk.x2) == 3
    #     assert isinstance(blk.z1, Var)
    #     assert blk.z1.is_indexed()
    #     assert len(blk.z1) == 3
    #     assert isinstance(blk.alamo_constraint, Constraint)
    #     assert blk.alamo_constraint.is_indexed()
    #     assert len(blk.alamo_constraint) == 6

    #     for i in [1, 2, 3]:
    #         assert blk.x1[i].bounds == (None, None)
    #         assert blk.x2[i].bounds == (None, None)
    #         assert blk.z1[i].bounds == (None, None)
    #         assert str(blk.alamo_constraint["z1", i].body) == (
    #             f"z1[{i}] - (3.9999999999925446*x1[{i}]**2 - "
    #             f"4.000000000002077*x2[{i}]**2 - "
    #             f"2.099999999985938*x1[{i}]**4 + "
    #             f"4.000000000004311*x2[{i}]**4 + "
    #             f"0.33333333332782633*x1[{i}]**6 + "
    #             f"0.9999999999997299*x1[{i}]*x2[{i}])")
    #         assert str(blk.alamo_constraint["z2", i].body) == (
    #             f"z2[{i}] - (0.07226779984920294*x1[{i}] + "
    #             f"0.06845168475391271*x2[{i}] + "
    #             f"1.0677896915911471*x1[{i}]**2 - "
    #             f"0.7057646480622435*x2[{i}]**2 - "
    #             f"0.04028628356655499*x1[{i}]**3 + "
    #             f"0.006778566802168481*x2[{i}]**5 - "
    #             f"0.14017881460354553*x1[{i}]**6 + "
    #             f"0.7720704944157665*x2[{i}]**6 + "
    #             f"0.4214330995151807*x1[{i}]*x2[{i}] - "
    #             f"0.041818729807213094)")

    @pytest.fixture
    def alm_surr3(self):
        surrogate = {
            'z1': (' z1 == 2*sin(x1**2) - 3*cos(x2**3) - '
                   '4*log(x1**4) + 5*exp(x2**5)')}
        input_labels = ["x1", "x2"]
        output_labels = ["z1"]

        alm_surr3 = AlamoObject(surrogate, input_labels, output_labels)

        return alm_surr3

    @pytest.mark.unit
    def test_evaluate_surrogate_funcs(self, alm_surr3):
        x = [0.2, 0.4, 0.6, 0.8, 1.0, 1.2, 1.4, 1.6, 1.8, 2.0]

        inputs = np.array([np.tile(x, len(x)), np.repeat(x, len(x))])

        out = alm_surr3.evaluate_surrogate(inputs)
        for i in range(inputs.shape[1]):
            assert pytest.approx(out[0, i], rel=1e-8) == (
                2*sin(inputs[0, i]**2) - 3*cos(inputs[1, i]**3) -
                4*log(inputs[0, i]**4) + 5*exp(inputs[1, i]**5))

    @pytest.mark.unit
    def test_populate_block_funcs(self, alm_surr3):
        blk = SurrogateBlock(concrete=True)

        blk.build_model(alm_surr3)

        assert isinstance(blk._inputs, Var)
        assert isinstance(blk._outputs, Var)
        assert isinstance(blk.alamo_constraint, Constraint)
        assert len(blk.alamo_constraint) == 1
        assert str(blk.alamo_constraint["z1"].body) == (
            "_outputs[z1] - (2*sin(_inputs[x1]**2) - 3*cos(_inputs[x2]**3) - "
            "4*log(_inputs[x1]**4) + 5*exp(_inputs[x2]**5))")

    @pytest.mark.unit
    def test_to_json(self, alm_surr1):
        stream = StringIO()
        alm_surr1.to_json(stream)
        assert stream.getvalue() == jstring

    @pytest.mark.unit
    def test_from_json(self):
        alm_surr = AlamoObject({}, [], [])

        alm_surr.from_json(jstring)

        assert alm_surr._surrogate == {
            "z1": ' z1 == 3.9999999999925446303450 * x1**2 - '
            '4.0000000000020765611453 * x2**2 - '
            '2.0999999999859380039879 * x1**4 + '
            '4.0000000000043112180492 * x2**4 + '
            '0.33333333332782633107172 * x1**6 + '
            '0.99999999999972988273811 * x1*x2'}
        assert alm_surr._input_labels == ["x1", "x2"]
        assert alm_surr._output_labels == ["z1"]
        assert alm_surr._input_bounds == {"x1": (0, 5), "x2": (0, 10)}

    @pytest.mark.unit
    def test_save_load(self, alm_surr1):
        with TempfileManager as tf:
            fname = tf.create_tempfile(suffix=".json")
            alm_surr1.save(fname, overwrite=True)

            assert os.path.isfile(fname)

            with open(fname, "r") as f:
                js = f.read()
            f.close()

            alm_load = AlamoObject.load(fname)

        # Check file contents
        assert js == jstring

        # Check loaded object
        assert isinstance(alm_load, AlamoObject)
        assert alm_load._surrogate == {
            "z1": ' z1 == 3.9999999999925446303450 * x1**2 - '
            '4.0000000000020765611453 * x2**2 - '
            '2.0999999999859380039879 * x1**4 + '
            '4.0000000000043112180492 * x2**4 + '
            '0.33333333332782633107172 * x1**6 + '
            '0.99999999999972988273811 * x1*x2'}
        assert alm_load._input_labels == ["x1", "x2"]
        assert alm_load._output_labels == ["z1"]
        assert alm_load._input_bounds == {"x1": (0, 5), "x2": (0, 10)}

        # Check for clean up
        assert not os.path.isfile(fname)

    @pytest.mark.unit
    def test_save_no_overwrite(self, alm_surr1):
        with TempfileManager as tf:
            fname = tf.create_tempfile(suffix=".json")

            with pytest.raises(FileExistsError):
                alm_surr1.save(fname)

        # Check for clean up
        assert not os.path.isfile(fname)


@pytest.mark.integration
def test_workflow():
    # Test end-to-end workflow with a simple problem.
<<<<<<< HEAD
    alm_obj = AlamoTrainer(input_labels=["x1", "x2"], output_labels=["z1"])

    alm_obj._input_bounds = {"x1": (-1.5, 1.5), "x2": (-1.5, 1.5)}

    alm_obj.set_training_data(
        np.array([[0.353837234435, 0.99275270941666],
                  [0.904978848612, -0.746908518721],
                  [0.643706630938, -0.617496599522],
                  [1.29881420688, 0.305594881575],
                  [1.35791650867, 0.351045058258],
                  [0.938369314089, -0.525167416293],
                  [-1.46593541641, 0.383902178482],
                  [-0.374378293218, -0.689730440659],
                  [0.690326213554, 0.569364994374],
                  [-0.961163301329, 0.499471920546]]),
        np.array([[0.762878272854], [0.387963718723], [-0.0205375902284],
                  [2.43011137696], [2.36989368612], [0.829756159423],
                  [1.14054797964], [-0.219122783909], [0.982068847698],
                  [0.936855365038]],
                 ndmin=2))

    alm_obj.config.linfcns = True
    alm_obj.config.monomialpower = [2, 3, 4, 5, 6]
    alm_obj.config.multi2power = [1, 2]

    rc, almlog = alm_obj.train_surrogate()
=======
    training_data = np.array([[0.353837234435, 0.99275270941666, 0.762878272854],
                              [0.904978848612, -0.746908518721, 0.387963718723],
                              [0.643706630938, -0.617496599522, -0.0205375902284],
                              [1.29881420688, 0.305594881575, 2.43011137696],
                              [1.35791650867, 0.351045058258, 2.36989368612],
                              [0.938369314089, -0.525167416293, 0.829756159423],
                              [-1.46593541641, 0.383902178482, 1.14054797964],
                              [-0.374378293218, -0.689730440659, -0.219122783909],
                              [0.690326213554, 0.569364994374, 0.982068847698],
                              [-0.961163301329, 0.499471920546, 0.936855365038]])
    training_data = pd.DataFrame(training_data, columns=["x1", "x2", "z1"])
    bnds = {"x1": (-1.5, 1.5), "x2": (-1.5, 1.5)}
    alamo_trainer = AlamoTrainer(input_labels=["x1", "x2"], output_labels=["z1"],
                           input_bounds=bnds,
                           training_dataframe=training_data)

    alamo_trainer.config.linfcns = True
    alamo_trainer.config.monomialpower = [2, 3, 4, 5, 6]
    alamo_trainer.config.multi2power = [1, 2]

    status, alamo_object = alamo_trainer.train_surrogate()
>>>>>>> c35af3c7

    # Check execution
    assert status.return_code == 0
    assert status.success == True
    assert "Normal termination" in status.msg

    # Check temp file clean up
    assert alamo_trainer._temp_context is None
    assert not os.path.exists(alamo_trainer._almfile)
    assert not os.path.exists(alamo_trainer._trcfile)

    # Check results
    assert alamo_trainer._results is not None
    assert alamo_trainer._results['NINPUTS'] == '2'
    assert alamo_trainer._results['NOUTPUTS'] == '1'
    assert alamo_trainer._results['SSEOLR'] == {'z1': '0.373E-29'}
    assert alamo_trainer._results['SSE'] == {'z1': '0.976E-23'}
    assert alamo_trainer._results['RMSE'] == {'z1': '0.988E-12'}
    assert alamo_trainer._results['R2'] == {'z1': '1.00'}
    assert alamo_trainer._results['ModelSize'] == {'z1': '6'}
    assert alamo_trainer._results['BIC'] == {'z1': '-539.'}
    assert alamo_trainer._results['RIC'] == {'z1': '32.5'}
    assert alamo_trainer._results['Cp'] == {'z1': '2.00'}
    assert alamo_trainer._results['AICc'] == {'z1': '-513.'}
    assert alamo_trainer._results['HQC'] == {'z1': '-543.'}
    assert alamo_trainer._results['MSE'] == {'z1': '0.325E-23'}
    assert alamo_trainer._results['SSEp'] == {'z1': '0.976E-23'}
    assert alamo_trainer._results['MADp'] == {'z1': '0.115E-07'}

    assert alamo_trainer._results['Model'] == {
            "z1": " z1 == 3.9999999999925432980774 * x1**2 - "
            "4.0000000000020792256805 * x2**2 - "
            "2.0999999999859380039879 * x1**4 + "
            "4.0000000000043085535140 * x2**4 + "
            "0.33333333332782683067208 * x1**6 + "
            "0.99999999999973088193883 * x1*x2"}

    assert isinstance(alamo_object, AlamoObject)
    assert alamo_object._surrogate == {
        'z1': ' z1 == 3.9999999999925432980774 * x1**2 - '
        '4.0000000000020792256805 * x2**2 - '
        '2.0999999999859380039879 * x1**4 + '
        '4.0000000000043085535140 * x2**4 + '
        '0.33333333332782683067208 * x1**6 + '
        '0.99999999999973088193883 * x1*x2'}
    assert alamo_object._input_labels == ["x1", "x2"]
    assert alamo_object._output_labels == ["z1"]
    assert alamo_object._input_bounds == {
        "x1": (-1.5, 1.5), "x2": (-1.5, 1.5)}

    # Check populating a block to finish workflow
    blk = SurrogateBlock(concrete=True)

    blk.build_model(alamo_object)

    assert isinstance(blk._inputs, Var)
    assert blk._inputs["x1"].bounds == (-1.5, 1.5)
    assert blk._inputs["x2"].bounds == (-1.5, 1.5)
    assert isinstance(blk._outputs, Var)
    assert blk._outputs["z1"].bounds == (None, None)
    assert isinstance(blk.alamo_constraint, Constraint)
    assert len(blk.alamo_constraint) == 1<|MERGE_RESOLUTION|>--- conflicted
+++ resolved
@@ -50,21 +50,17 @@
 class TestAlamoTrainer:
     @pytest.fixture
     def alamo_trainer(self):
-        data = {'x1': [1,2,3,4], 'x2': [5,6,7,8], 'z1':[10,20,30,40]}
+        data = {'x1': [1, 2, 3, 4], 'x2': [5, 6, 7, 8], 'z1': [10, 20, 30, 40]}
         data = pd.DataFrame(data)
 
-<<<<<<< HEAD
-        alm_obj._input_bounds = {"x1": (0, 5), "x2": (0, 10)}
-=======
-        input_labels=["x1", "x2"]
-        output_labels=["z1"]
+        input_labels = ["x1", "x2"]
+        output_labels = ["z1"]
         bnds = {"x1": (0, 5), "x2": (0, 10)}
->>>>>>> c35af3c7
-
-        return  AlamoTrainer(input_labels=input_labels,
-                             output_labels=output_labels,
-                             input_bounds=bnds,
-                             training_dataframe=data)
+
+        return AlamoTrainer(input_labels=input_labels,
+                            output_labels=output_labels,
+                            input_bounds=bnds,
+                            training_dataframe=data)
 
     @pytest.mark.unit
     def test_get_files(self, alamo_trainer):
@@ -157,13 +153,8 @@
             "END_CUSTOMBAS\n")
 
     @pytest.mark.unit
-<<<<<<< HEAD
-    def test_writer_min_max_equal(self, alm_obj):
-        alm_obj._input_bounds = {"x1": (0, 5), "x2": (10, 10)}
-=======
     def test_writer_min_max_equal(self, alamo_trainer):
-        alamo_trainer.set_input_bounds({"x1": (0, 5), "x2": (10, 10)})
->>>>>>> c35af3c7
+        alamo_trainer._input_bounds = {"x1": (0, 5), "x2": (10, 10)}
         stream = io.StringIO()
 
         with pytest.raises(ConfigurationError,
@@ -172,13 +163,8 @@
             alamo_trainer._write_alm_to_stream(stream=stream)
 
     @pytest.mark.unit
-<<<<<<< HEAD
-    def test_writer_min_max_reversed(self, alm_obj):
-        alm_obj._input_bounds = {"x1": (0, 5), "x2": (15, 10)}
-=======
     def test_writer_min_max_reversed(self, alamo_trainer):
-        alamo_trainer.set_input_bounds({"x1": (0, 5), "x2": (15, 10)})
->>>>>>> c35af3c7
+        alamo_trainer._input_bounds = {"x1": (0, 5), "x2": (15, 10)}
         stream = io.StringIO()
 
         with pytest.raises(ConfigurationError,
@@ -216,20 +202,21 @@
 
     @pytest.mark.unit
     def test_writer_validation_data(self):
-        training_data = {'x1': [1,2,3,4], 'x2': [5,6,7,8], 'z1':[10,20,30,40]}
+        training_data = {
+            'x1': [1, 2, 3, 4], 'x2': [5, 6, 7, 8], 'z1': [10, 20, 30, 40]}
         training_data = pd.DataFrame(training_data)
         validation_data = {'x1': [2.5], 'x2': [6.5], 'z1': [25]}
         validation_data = pd.DataFrame(validation_data)
-        input_labels=["x1", "x2"]
-        output_labels=["z1"]
+        input_labels = ["x1", "x2"]
+        output_labels = ["z1"]
         bnds = {"x1": (0, 5), "x2": (0, 10)}
 
-        alamo_trainer = AlamoTrainer(input_labels=input_labels,
-                             output_labels=output_labels,
-                             input_bounds=bnds,
-                             training_dataframe=training_data,
-                             validation_dataframe=validation_data)
-
+        alamo_trainer = AlamoTrainer(
+            input_labels=input_labels,
+            output_labels=output_labels,
+            input_bounds=bnds,
+            training_dataframe=training_data,
+            validation_dataframe=validation_data)
 
         stream = io.StringIO()
         alamo_trainer._write_alm_to_stream(stream=stream)
@@ -1072,60 +1059,35 @@
 @pytest.mark.integration
 def test_workflow():
     # Test end-to-end workflow with a simple problem.
-<<<<<<< HEAD
-    alm_obj = AlamoTrainer(input_labels=["x1", "x2"], output_labels=["z1"])
-
-    alm_obj._input_bounds = {"x1": (-1.5, 1.5), "x2": (-1.5, 1.5)}
-
-    alm_obj.set_training_data(
-        np.array([[0.353837234435, 0.99275270941666],
-                  [0.904978848612, -0.746908518721],
-                  [0.643706630938, -0.617496599522],
-                  [1.29881420688, 0.305594881575],
-                  [1.35791650867, 0.351045058258],
-                  [0.938369314089, -0.525167416293],
-                  [-1.46593541641, 0.383902178482],
-                  [-0.374378293218, -0.689730440659],
-                  [0.690326213554, 0.569364994374],
-                  [-0.961163301329, 0.499471920546]]),
-        np.array([[0.762878272854], [0.387963718723], [-0.0205375902284],
-                  [2.43011137696], [2.36989368612], [0.829756159423],
-                  [1.14054797964], [-0.219122783909], [0.982068847698],
-                  [0.936855365038]],
-                 ndmin=2))
-
-    alm_obj.config.linfcns = True
-    alm_obj.config.monomialpower = [2, 3, 4, 5, 6]
-    alm_obj.config.multi2power = [1, 2]
-
-    rc, almlog = alm_obj.train_surrogate()
-=======
-    training_data = np.array([[0.353837234435, 0.99275270941666, 0.762878272854],
-                              [0.904978848612, -0.746908518721, 0.387963718723],
-                              [0.643706630938, -0.617496599522, -0.0205375902284],
-                              [1.29881420688, 0.305594881575, 2.43011137696],
-                              [1.35791650867, 0.351045058258, 2.36989368612],
-                              [0.938369314089, -0.525167416293, 0.829756159423],
-                              [-1.46593541641, 0.383902178482, 1.14054797964],
-                              [-0.374378293218, -0.689730440659, -0.219122783909],
-                              [0.690326213554, 0.569364994374, 0.982068847698],
-                              [-0.961163301329, 0.499471920546, 0.936855365038]])
+    training_data = np.array(
+        [[0.353837234435, 0.99275270941666, 0.762878272854],
+         [0.904978848612, -0.746908518721, 0.387963718723],
+         [0.643706630938, -0.617496599522, -0.0205375902284],
+         [1.29881420688, 0.305594881575, 2.43011137696],
+         [1.35791650867, 0.351045058258, 2.36989368612],
+         [0.938369314089, -0.525167416293, 0.829756159423],
+         [-1.46593541641, 0.383902178482, 1.14054797964],
+         [-0.374378293218, -0.689730440659, -0.219122783909],
+         [0.690326213554, 0.569364994374, 0.982068847698],
+         [-0.961163301329, 0.499471920546, 0.936855365038]])
     training_data = pd.DataFrame(training_data, columns=["x1", "x2", "z1"])
     bnds = {"x1": (-1.5, 1.5), "x2": (-1.5, 1.5)}
-    alamo_trainer = AlamoTrainer(input_labels=["x1", "x2"], output_labels=["z1"],
-                           input_bounds=bnds,
-                           training_dataframe=training_data)
+    alamo_trainer = AlamoTrainer(
+        input_labels=["x1", "x2"],
+        output_labels=["z1"],
+        input_bounds=bnds,
+        training_dataframe=training_data)
 
     alamo_trainer.config.linfcns = True
     alamo_trainer.config.monomialpower = [2, 3, 4, 5, 6]
     alamo_trainer.config.multi2power = [1, 2]
+    alamo_trainer.config.filename = "alamo_workflow_test.alm"
 
     status, alamo_object = alamo_trainer.train_surrogate()
->>>>>>> c35af3c7
 
     # Check execution
     assert status.return_code == 0
-    assert status.success == True
+    assert status.success is True
     assert "Normal termination" in status.msg
 
     # Check temp file clean up
