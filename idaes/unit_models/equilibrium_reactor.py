--- conflicted
+++ resolved
@@ -232,12 +232,6 @@
 
         # Add object references
         add_object_reference(self,
-<<<<<<< HEAD
-=======
-                             "phase_list_ref",
-                             self.control_volume.phase_list_ref)
-        add_object_reference(self,
->>>>>>> a642cb19
                              "rate_reaction_idx_ref",
                              self.control_volume.rate_reaction_idx_ref)
 
