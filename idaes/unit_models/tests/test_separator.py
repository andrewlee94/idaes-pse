--- conflicted
+++ resolved
@@ -874,24 +874,18 @@
     m.fs.sb.inlet.conc_mol_comp[0, "SodiumAcetate"].fix(0.0)
     m.fs.sb.inlet.conc_mol_comp[0, "Ethanol"].fix(0.0)
 
-<<<<<<< HEAD
-    m.fs.sb.inlet[:].temperature.fix(303.15)
-    m.fs.sb.inlet[:].pressure.fix(101325.0)
-
-=======
     m.fs.sb.inlet.temperature.fix(303.15)
     m.fs.sb.inlet.pressure.fix(101325.0)
-    
->>>>>>> 86678adf
+
     m.fs.sb.split_fraction[0, "outlet_1"].fix(0.2)
 
     assert degrees_of_freedom(m) == 0
 
     m.fs.sb.initialize(outlvl=5, optarg={'tol': 1e-6})
 
-    assert  (pytest.approx(0.2, abs=1e-3) ==
+    assert (pytest.approx(0.2, abs=1e-3) ==
              m.fs.sb.split_fraction[0, "outlet_1"].value)
-    assert  (pytest.approx(0.8, abs=1e-3) ==
+    assert (pytest.approx(0.8, abs=1e-3) ==
              m.fs.sb.split_fraction[0, "outlet_2"].value)
 
     assert (pytest.approx(101325.0, abs=1e-2) ==
