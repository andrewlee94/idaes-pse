--- conflicted
+++ resolved
@@ -1718,11 +1718,7 @@
         m.outlet_list = m.fs.sep.create_outlet_list()
         m.fs.sep.add_mixed_state_block()
 
-<<<<<<< HEAD
         # Delete mole_frac_phase so that the fallback should fail
-=======
-        # Delete mole_frac_phase_comp sothat the fallback should fail
->>>>>>> 332e8f3e
         m.fs.sep.mixed_state[0].del_component(
                 m.fs.sep.mixed_state[0].mole_frac_phase_comp)
 
@@ -1793,32 +1789,9 @@
 
         m.fs.sep.mixed_state[0]._state_var_switch = 2
 
-<<<<<<< HEAD
         with pytest.raises(ConfigurationError):
             m.fs.sep.partition_outlet_flows(m.fs.sep.mixed_state,
                                             m.outlet_list)
-=======
-        m.fs.sep.partition_outlet_flows(m.fs.sep.mixed_state,
-                                        m.outlet_list)
-
-        assert value(
-                m.fs.sep.outlet_1.mole_frac_phase_comp[0, "p1", "c1"]) == 1
-        assert value(
-                m.fs.sep.outlet_1.mole_frac_phase_comp[0, "p1", "c2"]) == 1
-        assert value(
-                m.fs.sep.outlet_1.mole_frac_phase_comp[0, "p2", "c1"]) == 1e-8
-        assert value(
-                m.fs.sep.outlet_1.mole_frac_phase_comp[0, "p2", "c2"]) == 1e-8
-
-        assert value(
-                m.fs.sep.outlet_2.mole_frac_phase_comp[0, "p1", "c1"]) == 1e-8
-        assert value(
-                m.fs.sep.outlet_2.mole_frac_phase_comp[0, "p1", "c2"]) == 1e-8
-        assert value(
-                m.fs.sep.outlet_2.mole_frac_phase_comp[0, "p2", "c1"]) == 1
-        assert value(
-                m.fs.sep.outlet_2.mole_frac_phase_comp[0, "p2", "c2"]) == 1
->>>>>>> 332e8f3e
 
     def test_mole_frac_phase_w_phase_comp_split(self):
         m = ConcreteModel()
@@ -1843,50 +1816,9 @@
 
         m.fs.sep.mixed_state[0]._state_var_switch = 2
 
-<<<<<<< HEAD
         with pytest.raises(ConfigurationError):
             m.fs.sep.partition_outlet_flows(m.fs.sep.mixed_state,
                                             m.outlet_list)
-=======
-        m.fs.sep.partition_outlet_flows(m.fs.sep.mixed_state,
-                                        m.outlet_list)
-
-        assert value(
-                m.fs.sep.outlet_1.mole_frac_phase_comp[0, "p1", "c1"]) == 1
-        assert value(
-                m.fs.sep.outlet_1.mole_frac_phase_comp[0, "p1", "c2"]) == 1e-8
-        assert value(
-                m.fs.sep.outlet_1.mole_frac_phase_comp[0, "p2", "c1"]) == 1e-8
-        assert value(
-                m.fs.sep.outlet_1.mole_frac_phase_comp[0, "p2", "c2"]) == 1e-8
-
-        assert value(
-                m.fs.sep.outlet_2.mole_frac_phase_comp[0, "p1", "c1"]) == 1e-8
-        assert value(
-                m.fs.sep.outlet_2.mole_frac_phase_comp[0, "p1", "c2"]) == 1
-        assert value(
-                m.fs.sep.outlet_2.mole_frac_phase_comp[0, "p2", "c1"]) == 1e-8
-        assert value(
-                m.fs.sep.outlet_2.mole_frac_phase_comp[0, "p2", "c2"]) == 1e-8
-
-        assert value(
-                m.fs.sep.outlet_3.mole_frac_phase_comp[0, "p1", "c1"]) == 1e-8
-        assert value(
-                m.fs.sep.outlet_3.mole_frac_phase_comp[0, "p1", "c2"]) == 1e-8
-        assert value(
-                m.fs.sep.outlet_3.mole_frac_phase_comp[0, "p2", "c1"]) == 1
-        assert value(
-                m.fs.sep.outlet_3.mole_frac_phase_comp[0, "p2", "c2"]) == 1e-8
-
-        assert value(
-                m.fs.sep.outlet_4.mole_frac_phase_comp[0, "p1", "c1"]) == 1e-8
-        assert value(
-                m.fs.sep.outlet_4.mole_frac_phase_comp[0, "p1", "c2"]) == 1e-8
-        assert value(
-                m.fs.sep.outlet_4.mole_frac_phase_comp[0, "p2", "c1"]) == 1e-8
-        assert value(
-                m.fs.sep.outlet_4.mole_frac_phase_comp[0, "p2", "c2"]) == 1
->>>>>>> 332e8f3e
 
     def test_flow_phase_comp_w_phase_comp_split(self):
         m = ConcreteModel()
