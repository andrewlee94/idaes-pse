--- conflicted
+++ resolved
@@ -303,21 +303,19 @@
         raise NotImplementedError(_msg(b, "gibbs_mol_phase_comp"))
 
     @staticmethod
-<<<<<<< HEAD
     def isentropic_speed_sound_phase(b, p):
         raise NotImplementedError(_msg(b, "isentropic_speed_sound_phase"))
 
     @staticmethod
     def isothermal_speed_sound_phase(b, p):
         raise NotImplementedError(_msg(b, "isothermal_speed_sound_phase"))
-=======
+        
     def pressure_osm_phase(b, p):
         raise NotImplementedError(_msg(b, "pressure_osm_phase"))
 
     @staticmethod
     def vol_mol_phase(b, p):
         raise NotImplementedError(_msg(b, "vol_mol_phase"))
->>>>>>> ebbc7f04
 
 
 def _msg(b, attr):
